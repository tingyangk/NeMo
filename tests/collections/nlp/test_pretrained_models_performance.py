--- conflicted
+++ resolved
@@ -52,12 +52,8 @@
     return os.path.exists(data_dir)
 
 
-<<<<<<< HEAD
 class TestPretrainedModelPerformance:
-=======
-class TestPretrainedModelPerformance(TestCase):
     @pytest.mark.with_downloads()
->>>>>>> 9194f32d
     @pytest.mark.unit
     @pytest.mark.run_only_on('GPU')
     @pytest.mark.skipif(
@@ -81,17 +77,13 @@
         preds_5 = model.add_punctuation_capitalization(['what can i do for you today'], max_seq_length=5)[0]
         assert preds_5 == 'What can i'
 
+    @pytest.mark.with_downloads()
     @pytest.mark.unit
     @pytest.mark.run_only_on('GPU')
     @pytest.mark.skipif(
         not data_exists('/home/TestData/nlp/token_classification_punctuation/fisher'), reason='Not a Jenkins machine'
     )
-<<<<<<< HEAD
     def test_punct_capit_with_distilbert(self, cleanup_local_folder):
-=======
-    @pytest.mark.with_downloads()
-    def test_punct_capit_with_distilbert(self):
->>>>>>> 9194f32d
         data_dir = '/home/TestData/nlp/token_classification_punctuation/fisher'
         model = models.PunctuationCapitalizationModel.from_pretrained("punctuation_en_distilbert")
         metrics = get_metrics(data_dir, model)
